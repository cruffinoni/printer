// Package printer provides a concurrency-safe, color-formatted logging utility with
// support for multiple log levels and configurable output streams.
package printer

import (
	"bytes"
	"fmt"
	"io"
	"regexp"
	"strings"
	"sync"
	"time"
)

// Printer provides structured output to various I/O streams with support for
// log levels, colored output, and concurrency-safe operations.
type Printer struct {
<<<<<<< HEAD
	out      *os.File
	in       *os.File
	err      *os.File
	logLevel int
	flags    int
	mx       *sync.RWMutex
	fields   LogFields
}

type LogFields map[string]interface{}

const (
	FlagWithDate = 1 << iota
	FlagWithGoroutineID
	FlagWithColor
)

func NewPrint(loglevel int, flags int, in, out, err *os.File) *Printer {
=======
	out      io.WriteCloser
	err      io.WriteCloser
	logLevel Levels
	flags    Flags
	mx       sync.Mutex
}

// NewPrint creates a new Printer instance with specified log level and I/O streams.
//
// Parameters:
//   - loglevel: int - The initial logging level.
//   - out: io.WriteCloser - The output stream for standard messages.
//   - err: io.WriteCloser - The output stream for error messages.
//
// Returns:
//   - *Printer: A new Printer instance.
func NewPrint(loglevel Levels, flags Flags, out, err io.WriteCloser) *Printer {
>>>>>>> 4a06ff56
	return &Printer{
		out:      out,
		err:      err,
		logLevel: loglevel,
<<<<<<< HEAD
		flags:    flags | FlagWithColor,
		mx:       &sync.RWMutex{},
		fields:   make(LogFields),
=======
		flags:    flags,
		mx:       sync.Mutex{},
>>>>>>> 4a06ff56
	}
}

const (
	prefixB = "B_" // Prefix for background colors
	prefixF = "F_" // Prefix for foreground colors
)

// bufferPool provides reusable byte buffers to reduce memory allocations.
var bufferPool = sync.Pool{
	New: func() interface{} {
		return &bytes.Buffer{}
	},
}

// colorFinderRegex matches color formatting placeholders in the log strings.
var colorFinderRegex = regexp.MustCompile(`\{{3}-?([\w,_]*)}{3}`)

<<<<<<< HEAD
func (l *Printer) formatColor(buffer []byte) []byte {
	if l.flags&FlagWithColor == 0 {
		return buffer
	}

=======
// formatColor replaces color formatting tokens in the buffer with ANSI codes.
//
// Parameters:
//   - buffer: []byte - The input buffer containing color formatting tokens.
//
// Returns:
//   - []byte: The buffer with color formatting tokens replaced by ANSI codes.
func (p *Printer) formatColor(buffer []byte) []byte {
	if p.flags&FlagWithColor == 0 {
		return buffer
	}
>>>>>>> 4a06ff56
	f := colorFinderRegex.FindAllSubmatch(buffer, -1)
	if f == nil {
		return buffer
	}

	output := bufferPool.Get().(*bytes.Buffer)
	defer bufferPool.Put(output)
	output.Reset()

	for _, i := range f {
		output.WriteString("\x1b[")

		composed := bytes.Split(i[1], []byte(","))
		for _, c := range composed {
			if bytes.HasPrefix(c, []byte(prefixB)) {
				color := bytes.TrimPrefix(c, []byte(prefixB))
				if col, ok := colorValues[strings.ToLower(string(color))]; ok {
					_, _ = fmt.Fprintf(output, "%d;", col+BackgroundBlack)
				} else {
					_, _ = fmt.Fprintf(output, "%%B_COLOR_NOT_FOUND%%%s%%", c)
				}
			} else if bytes.HasPrefix(c, []byte(prefixF)) {
				color := bytes.TrimPrefix(c, []byte(prefixF))
				if col, ok := colorValues[strings.ToLower(string(color))]; ok {
					_, _ = fmt.Fprintf(output, "%d;", col+ForegroundBlack)
				} else {
					_, _ = fmt.Fprintf(output, "%%F_COLOR_NOT_FOUND%%%s%%", c)
				}
			} else {
				if opt, ok := colorOptions[strings.ToLower(string(c))]; ok {
					_, _ = fmt.Fprintf(output, "%d;", opt)
				} else {
					_, _ = fmt.Fprintf(output, "%%NOT_FOUND%%%s%%", c)
				}
			}
		}

		output.Truncate(output.Len() - 1)
		output.WriteByte('m')

		buffer = bytes.ReplaceAll(buffer, i[0], output.Bytes())
		output.Reset()
	}

	buffer = append(buffer, []byte("\x1b[0m")...)
	return buffer
}

// writeTo writes a byte slice to the specified output stream with formatting and locking.
//
// Parameters:
//   - b: []byte - The data to write.
//   - writer: io.Writer - The output stream to write to.
//
// Returns:
//   - int: Number of bytes written.
//   - error: Error encountered during write, if any.
func (p *Printer) writeTo(b []byte, writer io.Writer) (int, error) {
	p.mx.Lock()
	defer p.mx.Unlock()
	b = p.formatColor(b)
	bt := []byte("\n")
	if !bytes.HasSuffix(b, bt) {
		b = append(b, bt...)
	}
	return writer.Write(b)
}

// WriteToStd writes a raw message to the standard output stream.
//
// Parameters:
//   - b: []byte - The message to write.
func (p *Printer) WriteToStd(b []byte) {
	_, err := p.writeTo(b, p.out)
	if err != nil {
		panic(err)
	}
}

// WriteToErr writes a raw message to the error output stream.
//
// Parameters:
//   - b: []byte - The message to write.
func (p *Printer) WriteToErr(b []byte) {
	_, err := p.writeTo(b, p.err)
	if err != nil {
		panic(err)
	}
}

// Write writes a byte slice to the standard output stream.
//
// Parameters:
//   - buffer: []byte - The data to write.
//
// Returns:
//   - int: Number of bytes written.
//   - error: Error encountered during write.
func (p *Printer) Write(buffer []byte) (n int, err error) {
	return p.writeTo(buffer, p.out)
}

// SetLogLevel updates the log level of the Printer.
//
// Parameters:
//   - level: int - The new log level to set.
func (p *Printer) SetLogLevel(level Levels) {
	p.logLevel = level
}

// GetLogLevel retrieves the current log level.
//
// Returns:
//   - int: The current log level.
func (p *Printer) GetLogLevel() Levels {
	return p.logLevel
}

<<<<<<< HEAD
func (l *Printer) formatPrefix(level string) string {
	prefix := ""
	if l.flags&FlagWithGoroutineID != 0 {
		prefix += fmt.Sprintf("[%03d", getGoroutineID())
	}
	if l.flags&FlagWithDate != 0 {
=======
// formatPrefix returns a formatted log prefix with goroutine ID, timestamp, and log level.
//
// Parameters:
//   - level: string - The log level as a string.
//
// Returns:
//   - string: The formatted log prefix.
func (p *Printer) formatPrefix(level string) string {
	prefix := ""
	if p.flags&FlagWithGoroutineID != 0 {
		prefix += fmt.Sprintf("[%03d", getGoroutineID())
	}
	if p.flags&FlagWithDate != 0 {
>>>>>>> 4a06ff56
		if prefix != "" {
			prefix += " | "
		}
		prefix += time.Now().Format("15:04:05.000")
	}
	if prefix != "" {
		prefix += " | "
	}
	prefix += level
	return prefix
}

// Errorf logs an error message if the log level permits.
//
// Parameters:
//   - format: string - The format string.
//   - a: ...interface{} - The arguments to format.
func (p *Printer) Errorf(format string, a ...interface{}) {
	if p.logLevel >= LevelError {
		msg := fmt.Sprintf("{{{-F_RED,BOLD}}}"+p.formatPrefix("ERROR")+" {{{-RESET}}}"+format, a...)
		p.WriteToErr([]byte(msg))
	}
}

// Warnf logs a warning message if the log level permits.
//
// Parameters:
//   - format: string - The format string.
//   - a: ...interface{} - The arguments to format.
func (p *Printer) Warnf(format string, a ...interface{}) {
	if p.logLevel >= LevelWarn {
		msg := fmt.Sprintf("{{{-F_YELLOW,BOLD}}}"+p.formatPrefix("WARN")+" {{{-RESET}}}"+format, a...)
		p.WriteToStd([]byte(msg))
	}
}

// Infof logs an informational message if the log level permits.
//
// Parameters:
//   - format: string - The format string.
//   - a: ...interface{} - The arguments to format.
func (p *Printer) Infof(format string, a ...interface{}) {
	if p.logLevel >= LevelInfo {
		msg := fmt.Sprintf("{{{-F_BLUE,BOLD}}}"+p.formatPrefix("INFO")+" {{{-RESET}}}"+format, a...)
		p.WriteToStd([]byte(msg))
	}
}

// Debugf logs a debug message if the log level permits.
//
// Parameters:
//   - format: string - The format string.
//   - a: ...interface{} - The arguments to format.
func (p *Printer) Debugf(format string, a ...interface{}) {
	if p.logLevel >= LevelDebug {
		msg := fmt.Sprintf("{{{-F_CYAN,BOLD}}}"+p.formatPrefix("DEBUG")+" {{{-RESET}}}"+format, a...)
		p.WriteToStd([]byte(msg))
	}
}

// Close safely closes all associated I/O streams of the Printer.
//
// This method iterates over all associated I/O streams (`out` and `err`) and attempts to close them.
// If any stream fails to close, the method returns the encountered error. If all streams are closed
// successfully, it returns nil.
//
// Returns:
//   - error: An error encountered during the close operation, or nil if all streams are closed successfully.
func (p *Printer) Close() error {
	if p.out != nil {
		if err := p.out.Close(); err != nil {
			return err
		}
		p.out = nil
	}
	if p.err != nil {
		if err := p.err.Close(); err != nil {
			return err
		}
		p.err = nil
	}
	return nil
}

<<<<<<< HEAD
func (l *Printer) DisableColor() *Printer {
	newPrinter := *l
	newPrinter.flags &^= FlagWithColor
	return &newPrinter
}

func (l *Printer) WithField(key string, value interface{}) *Printer {
	newPrinter := *l
	newPrinter.fields[key] = value
	return &newPrinter
}

func (l *Printer) WithFields(fields map[string]interface{}) *Printer {
	newPrinter := *l
	for key, value := range fields {
		newPrinter.fields[key] = value
	}
	return &newPrinter
=======
// deepCopy creates a new Printer instance with the same configuration as the current one.
//
// Returns:
//   - *Printer: A new Printer instance with the same configuration.
func (p *Printer) deepCopy() *Printer {
	return &Printer{
		out:      p.out,
		err:      p.err,
		logLevel: p.logLevel,
		flags:    p.flags,
		mx:       sync.Mutex{},
	}
}

// DisableColor creates a new Printer instance with color output disabled.
//
// Returns:
//   - *Printer: A new Printer instance with the color flag disabled.
func (p *Printer) DisableColor() *Printer {
	newPrinter := p.deepCopy()
	newPrinter.flags &^= FlagWithColor
	return newPrinter
>>>>>>> 4a06ff56
}<|MERGE_RESOLUTION|>--- conflicted
+++ resolved
@@ -15,26 +15,6 @@
 // Printer provides structured output to various I/O streams with support for
 // log levels, colored output, and concurrency-safe operations.
 type Printer struct {
-<<<<<<< HEAD
-	out      *os.File
-	in       *os.File
-	err      *os.File
-	logLevel int
-	flags    int
-	mx       *sync.RWMutex
-	fields   LogFields
-}
-
-type LogFields map[string]interface{}
-
-const (
-	FlagWithDate = 1 << iota
-	FlagWithGoroutineID
-	FlagWithColor
-)
-
-func NewPrint(loglevel int, flags int, in, out, err *os.File) *Printer {
-=======
 	out      io.WriteCloser
 	err      io.WriteCloser
 	logLevel Levels
@@ -52,19 +32,13 @@
 // Returns:
 //   - *Printer: A new Printer instance.
 func NewPrint(loglevel Levels, flags Flags, out, err io.WriteCloser) *Printer {
->>>>>>> 4a06ff56
 	return &Printer{
 		out:      out,
 		err:      err,
 		logLevel: loglevel,
-<<<<<<< HEAD
-		flags:    flags | FlagWithColor,
-		mx:       &sync.RWMutex{},
-		fields:   make(LogFields),
-=======
 		flags:    flags,
 		mx:       sync.Mutex{},
->>>>>>> 4a06ff56
+		fields:   make(LogFields),
 	}
 }
 
@@ -83,13 +57,6 @@
 // colorFinderRegex matches color formatting placeholders in the log strings.
 var colorFinderRegex = regexp.MustCompile(`\{{3}-?([\w,_]*)}{3}`)
 
-<<<<<<< HEAD
-func (l *Printer) formatColor(buffer []byte) []byte {
-	if l.flags&FlagWithColor == 0 {
-		return buffer
-	}
-
-=======
 // formatColor replaces color formatting tokens in the buffer with ANSI codes.
 //
 // Parameters:
@@ -101,7 +68,6 @@
 	if p.flags&FlagWithColor == 0 {
 		return buffer
 	}
->>>>>>> 4a06ff56
 	f := colorFinderRegex.FindAllSubmatch(buffer, -1)
 	if f == nil {
 		return buffer
@@ -220,14 +186,6 @@
 	return p.logLevel
 }
 
-<<<<<<< HEAD
-func (l *Printer) formatPrefix(level string) string {
-	prefix := ""
-	if l.flags&FlagWithGoroutineID != 0 {
-		prefix += fmt.Sprintf("[%03d", getGoroutineID())
-	}
-	if l.flags&FlagWithDate != 0 {
-=======
 // formatPrefix returns a formatted log prefix with goroutine ID, timestamp, and log level.
 //
 // Parameters:
@@ -241,7 +199,6 @@
 		prefix += fmt.Sprintf("[%03d", getGoroutineID())
 	}
 	if p.flags&FlagWithDate != 0 {
->>>>>>> 4a06ff56
 		if prefix != "" {
 			prefix += " | "
 		}
@@ -326,7 +283,6 @@
 	return nil
 }
 
-<<<<<<< HEAD
 func (l *Printer) DisableColor() *Printer {
 	newPrinter := *l
 	newPrinter.flags &^= FlagWithColor
@@ -345,7 +301,8 @@
 		newPrinter.fields[key] = value
 	}
 	return &newPrinter
-=======
+}
+
 // deepCopy creates a new Printer instance with the same configuration as the current one.
 //
 // Returns:
@@ -368,5 +325,4 @@
 	newPrinter := p.deepCopy()
 	newPrinter.flags &^= FlagWithColor
 	return newPrinter
->>>>>>> 4a06ff56
 }