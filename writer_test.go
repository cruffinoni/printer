--- conflicted
+++ resolved
@@ -199,8 +199,7 @@
 			stdOut.buf.Reset()
 			pWithFields.Infof("Info message with multiple fields")
 			outStr = stdOut.String()
-<<<<<<< HEAD
-			assert.Contains(t, outStr, "alpha=1, beta=two, gamma=true")
+			assert.Contains(t, outStr, `alpha="1", beta="two", gamma="true"`)
 			// Verify log truncation
 			p.SetMaxLogLength(10)
 			stdOut.buf.Reset()
@@ -215,9 +214,6 @@
 			assert.Contains(t, outStr, "alpha")
 			assert.Contains(t, outStr, "beta")
 			assert.Contains(t, outStr, "gamma")
-=======
-			assert.Contains(t, outStr, `alpha="1", beta="two", gamma="true"`)
->>>>>>> ef234211
 		},
 	}
 
